/*
 * Copyright (c) 2016, 2017 ARM Limited.
 *
 * SPDX-License-Identifier: MIT
 *
 * Permission is hereby granted, free of charge, to any person obtaining a copy
 * of this software and associated documentation files (the "Software"), to
 * deal in the Software without restriction, including without limitation the
 * rights to use, copy, modify, merge, publish, distribute, sublicense, and/or
 * sell copies of the Software, and to permit persons to whom the Software is
 * furnished to do so, subject to the following conditions:
 *
 * The above copyright notice and this permission notice shall be included in all
 * copies or substantial portions of the Software.
 *
 * THE SOFTWARE IS PROVIDED "AS IS", WITHOUT WARRANTY OF ANY KIND, EXPRESS OR
 * IMPLIED, INCLUDING BUT NOT LIMITED TO THE WARRANTIES OF MERCHANTABILITY,
 * FITNESS FOR A PARTICULAR PURPOSE AND NONINFRINGEMENT. IN NO EVENT SHALL THE
 * AUTHORS OR COPYRIGHT HOLDERS BE LIABLE FOR ANY CLAIM, DAMAGES OR OTHER
 * LIABILITY, WHETHER IN AN ACTION OF CONTRACT, TORT OR OTHERWISE, ARISING FROM,
 * OUT OF OR IN CONNECTION WITH THE SOFTWARE OR THE USE OR OTHER DEALINGS IN THE
 * SOFTWARE.
 */
#ifndef __UTILS_UTILS_H__
#define __UTILS_UTILS_H__

#include "arm_compute/core/Helpers.h"
#include "arm_compute/core/ITensor.h"
#include "arm_compute/core/Types.h"
#include "arm_compute/core/Validate.h"
#include "arm_compute/core/Window.h"
#include "arm_compute/runtime/Tensor.h"
#include "support/ToolchainSupport.h"

#ifdef ARM_COMPUTE_CL
#include "arm_compute/core/CL/OpenCL.h"
#include "arm_compute/runtime/CL/CLTensor.h"
#endif /* ARM_COMPUTE_CL */

#include <cstdlib>
#include <cstring>
#include <fstream>
#include <iostream>

namespace arm_compute
{
namespace utils
{
/** Signature of an example to run
 *
 * @param[in] argc Number of command line arguments
 * @param[in] argv Command line arguments
 */
using example = void(int argc, const char **argv);

/** Run an example and handle the potential exceptions it throws
 *
 * @param[in] argc Number of command line arguments
 * @param[in] argv Command line arguments
 * @param[in] func Pointer to the function containing the code to run
 */
int run_example(int argc, const char **argv, example &func);

/** Draw a RGB rectangular window for the detected object
 *
 * @param[in, out] tensor Input tensor where the rectangle will be drawn on. Format supported: RGB888
 * @param[in]      rect   Geometry of the rectangular window
 * @param[in]      r      Red colour to use
 * @param[in]      g      Green colour to use
 * @param[in]      b      Blue colour to use
 */
void draw_detection_rectangle(arm_compute::ITensor *tensor, const arm_compute::DetectionWindow &rect, uint8_t r, uint8_t g, uint8_t b);

/** Parse the ppm header from an input file stream. At the end of the execution,
 *  the file position pointer will be located at the first pixel stored in the ppm file
 *
 * @param[in] fs Input file stream to parse
 *
 * @return The width, height and max value stored in the header of the PPM file
 */
std::tuple<unsigned int, unsigned int, int> parse_ppm_header(std::ifstream &fs);

/** Maps a tensor if needed
 *
 * @param[in] tensor   Tensor to be mapped
 * @param[in] blocking Specified if map is blocking or not
 */
template <typename T>
void map(T &tensor, bool blocking)
{
    ARM_COMPUTE_UNUSED(tensor);
    ARM_COMPUTE_UNUSED(blocking);
}

/** Unmaps a tensor if needed
 *
 * @param tensor  Tensor to be unmapped
 */
template <typename T>
void unmap(T &tensor)
{
    ARM_COMPUTE_UNUSED(tensor);
}

#ifdef ARM_COMPUTE_CL
/** Maps a tensor if needed
 *
 * @param[in] tensor   Tensor to be mapped
 * @param[in] blocking Specified if map is blocking or not
 */
void map(CLTensor &tensor, bool blocking)
{
    tensor.map(blocking);
}

/** Unmaps a tensor if needed
 *
 * @param tensor  Tensor to be unmapped
 */
void unmap(CLTensor &tensor)
{
    tensor.unmap();
}
#endif /* ARM_COMPUTE_CL */

/** Class to load the content of a PPM file into an Image
 */
class PPMLoader
{
public:
    PPMLoader()
        : _fs(), _width(0), _height(0)
    {
    }
    /** Open a PPM file and reads its metadata (Width, height)
     *
     * @param[in] ppm_filename File to open
     */
    void open(const std::string &ppm_filename)
    {
        ARM_COMPUTE_ERROR_ON(is_open());
#ifndef ARM_NO_EXCEPTIONS
        try
        {
#endif // ARM_NO_EXCEPTIONS
            _fs.exceptions(std::ifstream::failbit | std::ifstream::badbit);
            _fs.open(ppm_filename, std::ios::in | std::ios::binary);

            unsigned int max_val = 0;
            std::tie(_width, _height, max_val) = parse_ppm_header(_fs);

            ARM_COMPUTE_ERROR_ON_MSG(max_val >= 256, "2 bytes per colour channel not supported in file %s", ppm_filename.c_str());
#ifndef ARM_NO_EXCEPTIONS
        }
        catch(const std::ifstream::failure &e)
        {
            ARM_COMPUTE_ERROR("Accessing %s: %s", ppm_filename.c_str(), e.what());
        }
#endif // ARM_NO_EXCEPTIONS
    }
    /** Return true if a PPM file is currently open
         */
    bool is_open()
    {
        return _fs.is_open();
    }

    /** Initialise an image's metadata with the dimensions of the PPM file currently open
     *
     * @param[out] image  Image to initialise
     * @param[in]  format Format to use for the image (Must be RGB888 or U8)
     */
    template <typename T>
    void init_image(T &image, arm_compute::Format format)
    {
        ARM_COMPUTE_ERROR_ON(!is_open());
        ARM_COMPUTE_ERROR_ON(format != arm_compute::Format::RGB888 && format != arm_compute::Format::U8);

        // Use the size of the input PPM image
        arm_compute::TensorInfo image_info(_width, _height, format);
        image.allocator()->init(image_info);
    }

    /** Fill an image with the content of the currently open PPM file.
     *
     * @note If the image is a CLImage, the function maps and unmaps the image
     *
     * @param[in,out] image Image to fill (Must be allocated, and of matching dimensions with the opened PPM).
     */
    template <typename T>
    void fill_image(T &image)
    {
        ARM_COMPUTE_ERROR_ON(!is_open());
        ARM_COMPUTE_ERROR_ON(image.info()->dimension(0) != _width || image.info()->dimension(1) != _height);
        ARM_COMPUTE_ERROR_ON_FORMAT_NOT_IN(&image, arm_compute::Format::U8, arm_compute::Format::RGB888);
#ifndef ARM_NO_EXCEPTIONS
        try
        {
<<<<<<< HEAD
#endif // ARM_NO_EXCEPTIONS
#ifdef ARM_COMPUTE_CL
=======
>>>>>>> 8938bd3f
            // Map buffer if creating a CLTensor
            map(image, true);

            // Check if the file is large enough to fill the image
            const size_t current_position = _fs.tellg();
            _fs.seekg(0, std::ios_base::end);
            const size_t end_position = _fs.tellg();
            _fs.seekg(current_position, std::ios_base::beg);

            ARM_COMPUTE_ERROR_ON_MSG((end_position - current_position) < image.info()->tensor_shape().total_size() * image.info()->element_size(),
                                     "Not enough data in file");
            ARM_COMPUTE_UNUSED(end_position);

            switch(image.info()->format())
            {
                case arm_compute::Format::U8:
                {
                    // We need to convert the data from RGB to grayscale:
                    // Iterate through every pixel of the image
                    arm_compute::Window window;
                    window.set(arm_compute::Window::DimX, arm_compute::Window::Dimension(0, _width, 1));
                    window.set(arm_compute::Window::DimY, arm_compute::Window::Dimension(0, _height, 1));

                    arm_compute::Iterator out(&image, window);

                    unsigned char red   = 0;
                    unsigned char green = 0;
                    unsigned char blue  = 0;

                    arm_compute::execute_window_loop(window, [&](const arm_compute::Coordinates & id)
                    {
                        red   = _fs.get();
                        green = _fs.get();
                        blue  = _fs.get();

                        *out.ptr() = 0.2126f * red + 0.7152f * green + 0.0722f * blue;
                    },
                    out);

                    break;
                }
                case arm_compute::Format::RGB888:
                {
                    // There is no format conversion needed: we can simply copy the content of the input file to the image one row at the time.
                    // Create a vertical window to iterate through the image's rows:
                    arm_compute::Window window;
                    window.set(arm_compute::Window::DimY, arm_compute::Window::Dimension(0, _height, 1));

                    arm_compute::Iterator out(&image, window);

                    arm_compute::execute_window_loop(window, [&](const arm_compute::Coordinates & id)
                    {
                        // Copy one row from the input file to the current row of the image:
                        _fs.read(reinterpret_cast<std::fstream::char_type *>(out.ptr()), _width * image.info()->element_size());
                    },
                    out);

                    break;
                }
                default:
                    ARM_COMPUTE_ERROR("Unsupported format");
            }

            // Unmap buffer if creating a CLTensor
<<<<<<< HEAD
            if(std::is_same<typename std::decay<T>::type, arm_compute::CLTensor>::value)
            {
                image.unmap();
            }
#endif
#ifndef ARM_NO_EXCEPTIONS
=======
            unmap(image);
>>>>>>> 8938bd3f
        }
        catch(const std::ifstream::failure &e)
        {
            ARM_COMPUTE_ERROR("Loading PPM file: %s", e.what());
        }
#endif // ARM_NO_EXCEPTIONS
    }

private:
    std::ifstream _fs;
    unsigned int  _width, _height;
};

/** Template helper function to save a tensor image to a PPM file.
 *
 * @note Only U8 and RGB888 formats supported.
 * @note Only works with 2D tensors.
 * @note If the input tensor is a CLTensor, the function maps and unmaps the image
 *
 * @param[in] tensor       The tensor to save as PPM file
 * @param[in] ppm_filename Filename of the file to create.
 */
template <typename T>
void save_to_ppm(T &tensor, const std::string &ppm_filename)
{
    ARM_COMPUTE_ERROR_ON_FORMAT_NOT_IN(&tensor, arm_compute::Format::RGB888, arm_compute::Format::U8);
    ARM_COMPUTE_ERROR_ON(tensor.info()->num_dimensions() > 2);

    std::ofstream fs;

#ifndef ARM_NO_EXCEPTIONS
    try
    {
#endif // ARM_NO_EXCEPTIONS
        fs.exceptions(std::ofstream::failbit | std::ofstream::badbit | std::ofstream::eofbit);
        fs.open(ppm_filename, std::ios::out | std::ios::binary);

        const unsigned int width  = tensor.info()->tensor_shape()[0];
        const unsigned int height = tensor.info()->tensor_shape()[1];

        fs << "P6\n"
           << width << " " << height << " 255\n";

        // Map buffer if creating a CLTensor
        map(tensor, true);

        switch(tensor.info()->format())
        {
            case arm_compute::Format::U8:
            {
                arm_compute::Window window;
                window.set(arm_compute::Window::DimX, arm_compute::Window::Dimension(0, width, 1));
                window.set(arm_compute::Window::DimY, arm_compute::Window::Dimension(0, height, 1));

                arm_compute::Iterator in(&tensor, window);

                arm_compute::execute_window_loop(window, [&](const arm_compute::Coordinates & id)
                {
                    const unsigned char value = *in.ptr();

                    fs << value << value << value;
                },
                in);

                break;
            }
            case arm_compute::Format::RGB888:
            {
                arm_compute::Window window;
                window.set(arm_compute::Window::DimX, arm_compute::Window::Dimension(0, width, width));
                window.set(arm_compute::Window::DimY, arm_compute::Window::Dimension(0, height, 1));

                arm_compute::Iterator in(&tensor, window);

                arm_compute::execute_window_loop(window, [&](const arm_compute::Coordinates & id)
                {
                    fs.write(reinterpret_cast<std::fstream::char_type *>(in.ptr()), width * tensor.info()->element_size());
                },
                in);

                break;
            }
            default:
                ARM_COMPUTE_ERROR("Unsupported format");
        }

        // Unmap buffer if creating a CLTensor
        unmap(tensor);
    }
    catch(const std::ofstream::failure &e)
    {
        ARM_COMPUTE_ERROR("Writing %s: (%s)", ppm_filename.c_str(), e.what());
    }
}

/** Load the tensor with pre-trained data from a binary file
 *
 * @param[in] tensor   The tensor to be filled. Data type supported: F32.
 * @param[in] filename Filename of the binary file to load from.
 */
template <typename T>
void load_trained_data(T &tensor, const std::string &filename)
{
    ARM_COMPUTE_ERROR_ON_DATA_TYPE_CHANNEL_NOT_IN(&tensor, 1, DataType::F32);

    std::ifstream fs;

    try
    {
        fs.exceptions(std::ofstream::failbit | std::ofstream::badbit | std::ofstream::eofbit);
        // Open file
        fs.open(filename, std::ios::in | std::ios::binary);

        if(!fs.good())
        {
            throw std::runtime_error("Could not load binary data: " + filename);
        }

        // Map buffer if creating a CLTensor
        map(tensor, true);

        Window window;

        window.set(arm_compute::Window::DimX, arm_compute::Window::Dimension(0, 1, 1));

        for(unsigned int d = 1; d < tensor.info()->num_dimensions(); ++d)
        {
            window.set(d, Window::Dimension(0, tensor.info()->tensor_shape()[d], 1));
        }
<<<<<<< HEAD
#endif
#ifndef ARM_NO_EXCEPTIONS
=======

        arm_compute::Iterator in(&tensor, window);

        execute_window_loop(window, [&](const Coordinates & id)
        {
            fs.read(reinterpret_cast<std::fstream::char_type *>(in.ptr()), tensor.info()->tensor_shape()[0] * tensor.info()->element_size());
        },
        in);

#ifdef ARM_COMPUTE_CL
        // Unmap buffer if creating a CLTensor
        unmap(tensor);
#endif /* ARM_COMPUTE_CL */
>>>>>>> 8938bd3f
    }
    catch(const std::ofstream::failure &e)
    {
        ARM_COMPUTE_ERROR("Writing %s: (%s)", filename.c_str(), e.what());
    }
}

/** Obtain numpy type string from DataType.
 *
 * @param[in] data_type Data type.
 *
 * @return numpy type string.
 */
inline std::string get_typestring(DataType data_type)
{
    // Check endianness
    const unsigned int i = 1;
    const char        *c = reinterpret_cast<const char *>(&i);
    std::string        endianness;
    if(*c == 1)
    {
        endianness = std::string("<");
    }
    else
    {
        endianness = std::string(">");
    }
    const std::string no_endianness("|");

    switch(data_type)
    {
        case DataType::U8:
            return no_endianness + "u" + support::cpp11::to_string(sizeof(uint8_t));
        case DataType::S8:
            return no_endianness + "i" + support::cpp11::to_string(sizeof(int8_t));
        case DataType::U16:
            return endianness + "u" + support::cpp11::to_string(sizeof(uint16_t));
        case DataType::S16:
            return endianness + "i" + support::cpp11::to_string(sizeof(int16_t));
        case DataType::U32:
            return endianness + "u" + support::cpp11::to_string(sizeof(uint32_t));
        case DataType::S32:
            return endianness + "i" + support::cpp11::to_string(sizeof(int32_t));
        case DataType::U64:
            return endianness + "u" + support::cpp11::to_string(sizeof(uint64_t));
        case DataType::S64:
            return endianness + "i" + support::cpp11::to_string(sizeof(int64_t));
        case DataType::F32:
            return endianness + "f" + support::cpp11::to_string(sizeof(float));
        case DataType::F64:
            return endianness + "f" + support::cpp11::to_string(sizeof(double));
        case DataType::SIZET:
            return endianness + "u" + support::cpp11::to_string(sizeof(size_t));
        default:
            ARM_COMPUTE_ERROR("NOT SUPPORTED!");
    }
#endif // ARM_NO_EXCEPTIONS
}
} // namespace utils
} // namespace arm_compute
#endif /* __UTILS_UTILS_H__*/<|MERGE_RESOLUTION|>--- conflicted
+++ resolved
@@ -196,11 +196,7 @@
 #ifndef ARM_NO_EXCEPTIONS
         try
         {
-<<<<<<< HEAD
-#endif // ARM_NO_EXCEPTIONS
-#ifdef ARM_COMPUTE_CL
-=======
->>>>>>> 8938bd3f
+#endif // ARM_NO_EXCEPTIONS
             // Map buffer if creating a CLTensor
             map(image, true);
 
@@ -265,16 +261,8 @@
             }
 
             // Unmap buffer if creating a CLTensor
-<<<<<<< HEAD
-            if(std::is_same<typename std::decay<T>::type, arm_compute::CLTensor>::value)
-            {
-                image.unmap();
-            }
-#endif
-#ifndef ARM_NO_EXCEPTIONS
-=======
             unmap(image);
->>>>>>> 8938bd3f
+#ifndef ARM_NO_EXCEPTIONS
         }
         catch(const std::ifstream::failure &e)
         {
@@ -363,11 +351,13 @@
 
         // Unmap buffer if creating a CLTensor
         unmap(tensor);
+#ifndef ARM_NO_EXCEPTIONS
     }
     catch(const std::ofstream::failure &e)
     {
         ARM_COMPUTE_ERROR("Writing %s: (%s)", ppm_filename.c_str(), e.what());
     }
+#endif  // ARM_NO_EXCEPTIONS
 }
 
 /** Load the tensor with pre-trained data from a binary file
@@ -382,8 +372,10 @@
 
     std::ifstream fs;
 
+#ifndef ARM_NO_EXCEPTIONS
     try
     {
+#endif  // ARM_NO_EXCEPTIONS
         fs.exceptions(std::ofstream::failbit | std::ofstream::badbit | std::ofstream::eofbit);
         // Open file
         fs.open(filename, std::ios::in | std::ios::binary);
@@ -404,10 +396,6 @@
         {
             window.set(d, Window::Dimension(0, tensor.info()->tensor_shape()[d], 1));
         }
-<<<<<<< HEAD
-#endif
-#ifndef ARM_NO_EXCEPTIONS
-=======
 
         arm_compute::Iterator in(&tensor, window);
 
@@ -421,12 +409,13 @@
         // Unmap buffer if creating a CLTensor
         unmap(tensor);
 #endif /* ARM_COMPUTE_CL */
->>>>>>> 8938bd3f
+#ifndef ARM_NO_EXCEPTIONS
     }
     catch(const std::ofstream::failure &e)
     {
         ARM_COMPUTE_ERROR("Writing %s: (%s)", filename.c_str(), e.what());
     }
+#endif  // ARM_NO_EXCEPTIONS
 }
 
 /** Obtain numpy type string from DataType.
